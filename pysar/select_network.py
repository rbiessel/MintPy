#! /usr/bin/env python2
############################################################
# Program is part of PySAR v1.2                            #
# Copyright(c) 2017, Zhang Yunjun                          #
# Author:  Zhang Yunjun, 2017 Mar 24                       #
############################################################
# Based on selectPairs.py written by Scott Baker at 2010
#


import os
import sys
import argparse
import re
import glob
import datetime
import inspect

import matplotlib.pyplot as plt
import numpy as np

import _readfile as readfile
import _datetime as ptime
import _network as pnet


sar_sensor_list=['Ers','Env','Jers','Alos','Alos2','Tsx','Csk','Rsat','Rsat2','Sen','Kmps5','G3']

#########################################################################
def log(msg):
    '''Log function writen by Falk'''
    f = open('log','a')
    callingFunction = os.path.basename(inspect.stack()[1][1])
    dateStr = datetime.datetime.strftime(datetime.datetime.now(), '%Y-%m-%dT%H:%M:%S')
    string = dateStr+" * "+msg
    print(string)
    f.write(string+"\n")
    f.close()

def project_name2sensor(projectName):
    if    re.search('Ers'    , projectName):  sensor = 'Ers'
    elif  re.search('Env'    , projectName):  sensor = 'Env'
    elif  re.search('Jers'   , projectName):  sensor = 'Jers'
    elif  re.search('Alos'   , projectName):  sensor = 'Alos'
    elif  re.search('Alos2'  , projectName):  sensor = 'Alos2' 
    elif  re.search('Tsx'    , projectName):  sensor = 'Tsx'
    elif  re.search('Tdm'    , projectName):  sensor = 'Tsx'
    elif  re.search('Csk'    , projectName):  sensor = 'Csk'
    elif  re.search('Rsat'   , projectName):  sensor = 'Rsat'
    elif  re.search('Rsat2'  , projectName):  sensor = 'Rsat2'
    elif  re.search('Sen'    , projectName):  sensor = 'Sen'
    elif  re.search('Kmps5'  , projectName):  sensor = 'Kmps5'
    elif  re.search('Gaofen3', projectName):  sensor = 'G3'
    else: print('satellite not found');  sensor = None
    return sensor


def read_template2inps(templateFile, inps=None):
    '''Read network options from template file into Namespace variable inps'''
<<<<<<< HEAD
    if not inps:
        inps = cmdLineParse()

    ##Read template file
    template = readfile.read_template(templateFile)
    key_list = template.keys()
    if not template:
        print 'Empty template: '+templateFile
        return None
    prefix = 'select.network.'

    ##Extra keys
    #extra_key_list = ['masterDate','startDate','endDate']
    #for extra_key in extra_key_list:
    #    if extra_key in key_list:
    #        template[prefix+extra_key] = template[extra_key]

    #Check option prefix
    for i in ['selectPairs.']:
        if any(i in key for key in key_list):
            print '\n+++++++++++++++++++++++++++++++++++++++++++++++++++++++++++'
            print 'WARNING: un-supported option prefix detected: selectPairs.'
            print "         Use selectNetwork. instead"
            print '+++++++++++++++++++++++++++++++++++++++++++++++++++++++++++\n'

    if all(prefix not in key for key in key_list):
        print '\n+++++++++++++++++++++++++++++++++++++++++++++++++++++++++++'
        print 'ERROR: no valid input option deteced in template file!'
        print 'Check the template below for supported options:'
        print '+++++++++++++++++++++++++++++++++++++++++++++++++++++++++++\n'
        print TEMPLATE
        sys.exit(-1)


    ##Read template dict into inps namespace
    key = prefix+'method'
    if key in key_list:
        value = template[key]
        if value == 'auto':
            inps.method = 'all'
        else:
            inps.method = value

    key = prefix+'referenceFile'
    if key in key_list:
        value = template[key]
        if value in ['auto','no']:
            inps.reference_file = None
        else:
            inps.reference_file = value

    key = prefix+'perpBaseMax'
    if key in key_list:
        value = template[key]
        if value == 'auto':
            inps.perp_base_max = 500.0
        elif value == 'no':
            inps.perp_base_max = 1e5
        else:
            inps.perp_base_max = float(value)

    key = prefix+'tempBaseMax'
    if key in key_list:
        value = template[key]
        if value == 'auto':
            inps.temp_base_max = 1800.0
        elif value == 'no':
            inps.temp_base_max = 3.65e5
        else:
            inps.temp_base_max = float(value)

    key = prefix+'tempBaseMin'
    if key in key_list:
        value = template[key]
        if value in ['auto','no']:
            inps.temp_base_min = 0.0
        else:
            inps.temp_base_min = float(value)
=======
    template_dict = readfile.read_template(templateFile)
    if not template_dict:
        print('Empty template: '+templateFile)
        return None
    keyList = list(template_dict.keys())

    if not inps:
        inps = cmdLineParse([''])

    # Read network option regardless of prefix
    for key in keyList:
        if 'selectPairs.'    in key:   template_dict[key.split('selectPairs.')[1]]    = template_dict[key]
        if 'pysar.network.'  in key:   template_dict[key.split('pysar.network.')[1]]  = template_dict[key]
        if 'select.network.' in key:   template_dict[key.split('select.network.')[1]] = template_dict[key]
    keyList = list(template_dict.keys())
    for key, value in template_dict.items():
        if value.lower() in ['off','false','n']:  template_dict[key] = 'no'
        if value.lower() in ['on', 'true', 'y']:  template_dict[key] = 'yes'

    # Update inps value if not existed
    if not inps.method:
        if   'selectMethod' in keyList:  inps.method = template_dict['selectMethod']
        elif 'method'       in keyList:  inps.method = template_dict['method']
        else: inps.method = 'all'

    if not inps.perp_base_max:
        if 'perpBaseMax'  in keyList:  inps.perp_base_max = float(template_dict['perpBaseMax'])
        else: inps.perp_base_max = 500.0

    if not inps.temp_base_max:
        if 'lengthDayMax'   in keyList:  inps.temp_base_max = float(template_dict['lengthDayMax'])
        elif 'tempBaseMax'  in keyList:  inps.temp_base_max = float(template_dict['tempBaseMax'])
        else: inps.temp_base_max = 1800.0

    if not inps.temp_base_min:
        if 'lengthDayMin'   in keyList:  inps.temp_base_min = float(template_dict['lengthDayMin'])
        elif 'tempBaseMin'  in keyList:  inps.temp_base_min = float(template_dict['tempBaseMin'])
        else: inps.temp_base_min = 0.0

    if 'seasonal'     in keyList and template_dict['seasonal'].lower()     == 'no': inps.keep_seasonal = False
    if 'keepSeasonal' in keyList and template_dict['keepSeasonal'].lower() == 'no': inps.keep_seasonal = False

    if not inps.dop_overlap_min:
        if 'DopOverlapThresh'   in keyList:  inps.dop_overlap_min = float(template_dict['DopOverlapThresh'])
        elif 'dopOverlapThresh' in keyList:  inps.dop_overlap_min = float(template_dict['dopOverlapThresh'])
        elif 'dopOverlapMin'    in keyList:  inps.dop_overlap_min = float(template_dict['dopOverlapMin'])
        else: inps.dop_overlap_min = 15.0

    if not inps.reference_file and 'referenceFile' in keyList:  inps.reference_file = template_dict['referenceFile']
    if not inps.increment_num:
        if 'incrementNum'  in keyList:  inps.increment_num  = int(template_dict['incrementNum'])
        else: inps.increment_num = 3

    if not inps.temp_perp_list:
        if 'dayPerpList'    in keyList:  inps.temp_perp_list = template_dict['dayPerpList']
        elif 'tempPerpList' in keyList:  inps.temp_perp_list = template_dict['tempPerpList']
        else: inps.temp_perp_list = '16,1600;32,800;48,600;64,200'
        inps.temp_perp_list = [[float(j) for j in i.split(',')] for i in inps.temp_perp_list.split(';')]
>>>>>>> 0735328f

    key = prefix+'keepSeasonal'
    if key in key_list:
        value = template[key]
        if value in ['auto','no']:
            inps.keep_seasonal = False
        else:
            inps.keep_seasonal = True

    key = prefix+'dopOverlapMin'
    if key in key_list:
        value = template[key]
        if value == 'auto':
            inps.dop_overlap_min = 15.0
        elif value == 'no':
            inps.dop_overlap_min = 0.0
        else:
            inps.dop_overlap_min = float(value)

    key = 'PLATFORM'
    if key in key_list and not inps.sensor:
        inps.sensor = template[key]

    key = 'COH_COLOR_JUMP'
    if key in key_list:
        inps.coh_thres = float(template[key])

    key = prefix+'masterDate'
    if key in key_list:
        value = template[key]
        if value in ['auto','no']:
            inps.m_date = None
        else:
            inps.m_date = ptime.yymmdd(value)

    key = prefix+'startDate'
    if key in key_list:
        value = template[key]
        if value in ['auto','no']:
            inps.start_date = None
        else:
            inps.start_date = ptime.yyyymmdd(value)

    key = prefix+'endDate'
    if key in key_list:
        value = template[key]
        if value in ['auto','no']:
            inps.end_date = None
        else:
            inps.end_date = ptime.yyyymmdd(value)

    key = prefix+'excludeDate'
    if key in key_list:
        value = template[key]
        if value in ['auto','no']:
            inps.exclude_date = []
        else:
            inps.exclude_date = ptime.yyyymmdd([i for i in value.split(',')])

    key = prefix+'incrementNum'
    if key in key_list:
        value = template[key]
        if value in ['auto']:
            inps.increment_num = 3
        else:
            inps.increment_num = int(value)

    key = prefix+'tempPerpList'
    if key in key_list:
        value = template[key]
        if value in ['auto']:
            inps.temp_perp_list = '16,1600;32,800;48,600;64,200'
        else:
            inps.temp_perp_list = value
    if isinstance(inps.temp_perp_list, basestring):
        inps.temp_perp_list = [[float(j) for j in i.split(',')] for i in inps.temp_perp_list.split(';')]

    return inps


#########################################################################
REFERENCE='''References:
  Berardino, P., G. Fornaro, R. Lanari, and E. Sansosti (2002), A new algorithm for surface deformation monitoring
    based on small baseline differential SAR interferograms, IEEE TGRS, 40(11), 2375-2383.
  Fattahi, H., and F. Amelung (2013), DEM Error Correction in InSAR Time Series, IEEE TGRS, 51(7), 4249-4259.
  Ferretti, A., C. Prati, and F. Rocca (2001), Permanent scatterers in SAR interferometry, IEEE TGRS, 39(1), 8-20.
  Pepe, A., and R. Lanari (2006), On the extension of the minimum cost flow algorithm for phase unwrapping
    of multitemporal differential SAR interferograms, IEEE TGRS, 44(9), 2374-2383.
  Perissin D., Wang T. (2012), Repeat-pass SAR interferometry with partially coherent targets. IEEE TGRS. 271-280
  Zebker, H. A., and J. Villasenor (1992), Decorrelation in interferometric radar echoes, IEEE TGRS, 30(5), 950-959.
  Zhao, W., (2015), Small deformation detected from InSAR time-series and their applications in geophysics, Doctoral
    dissertation, Univ. of Miami, Section 6.3.
'''

EXAMPLE='''Examples:
  select_network.py KirishimaT246EnvD2.template
  select_network.py KirishimaT246EnvD2.template -b bl_list.txt
  select_network.py KirishimaT246EnvD2.template -b bl_list.txt -o $SC/KirishimaT246EnvD2/PROCESS/ifgram_list.txt
  select_network.py KirishimaT246EnvD2.template -r Pairs.list
  select_network.py KirishimaT246EnvD2.template -r Modified_LoadedData.h5
'''

TEMPLATE='''Template:
## Select network (interferogram combination) in two steps
## 1) select initial network using method / reference File
## 2) filter network/pairs using temp/perp baseline, doppler overlap threshold, etc.
## selection method includes:
##     all          - all possible pairs, pair number = N*(N-1)/2 where N is acquisition num 
##                    default, (Berardino et al., 2002, TGRS).
##     delaunay     - Delaunay triangulation (Fattahi and Amelung, 2013, TGRS).
##                    By default, temporal baseline is normalized using a maxPerpDiff/maxTempDiff
##                    ratio (Pepe and Lanari, 2006, TGRS), use 'delaunay-noweight' to disable normalization. 
##     hierarchical - Select pairs in a hierarchical way using a list of temp/perp thresholds
##                    select.network.tempPerpList
##                    (Zhao, 2015, PhD Thesis)
##                    i.e. 16 days, 1600 m
##                         32 days, 800  m
##                         48 days, 600  m
##                         64 days, 200  m
##     mst          - Minimum Spanning Tree (Perissin and Wang, 2012, TGRS).
##                    Find the MST based on the graph of temporal and perpendicular matrix.
##     sequential   - for each acquisition, select its incrementNum nearest neighbors in the past
##                    (Fattahi and Amelung, 2013, TGRS). 
##                    Pair number = N*m - m*(m-1)/2; it's N when m = 1.
##                    Designed for new satellites like Sentinel-1 and ALOS-2.
##     star / ps    - Star-like/PS-like network/pairs, single common master interferogram
##                    (Ferretti et al., 2001, TGRS)
select.network.method        = auto  #[all / hierarchical / sequential / mst / delaunay / star], auto for all
select.network.referenceFile = auto  #[fname / no], auto for no, HDF5 or text file with pairs info

select.network.perpBaseMax   = auto  #[1-inf / no], auto for 500., max perpendicular spatial baseline
select.network.tempBaseMax   = auto  #[1-inf / no], auto for 1800., max temporal baseline
select.network.tempBaseMin   = auto  #[1-inf], auto for 0.,   min temporal baseline
select.network.keepSeasonal  = auto  #[yes / no], auto for no, keep pairs with seasonal temporal baseline
select.network.dopOverlapMin = auto  #[1-inf / no], auto for 15., min dopploer overlap percentage

select.network.masterDate    = auto  #[100102 / no], auto for no, master date for star/ps network and reference interferogram
select.network.startDate     = auto  #[070101 / no], auto for no, date in YYMMDD or YYYYMMDD format
select.network.endDate       = auto  #[110101 / no], auto for no
select.network.excludeDate   = auto  #[080520,100726 / no], auto for no, exclude dates for pairs selection

select.network.incrementNum  = auto  #[1-inf], auto for 3, for sequential method, pairs num per new acquisition
select.network.tempPerpList  = auto  #[btemp1,bperp1;...], auto for '16,1600;32,800;48,600;64,200'; max temp/perp baseline
'''


def cmdLineParse():
    parser = argparse.ArgumentParser(description='Select Interferometric Network / Pairs.',\
                                     formatter_class=argparse.RawTextHelpFormatter,\
                                     epilog=REFERENCE+'\n'+TEMPLATE+'\n'+EXAMPLE)

    parser.add_argument('template_file', help='template file with options')
    parser.add_argument('-b', dest='baseline_file', \
                        help='baseline list file of all SLCs, e.g.'+pnet.BASELINE_LIST_FILE)
    parser.add_argument('-o','--outfile',\
                        help='Output list file for network, ifgram_list.txt by default.')
    parser.add_argument('--show-fig', dest='disp_fig', action='store_true', help='display network ploting result')

    # Method
    method = parser.add_argument_group('Methods to generate the initial network')
    method.add_argument('--method', default='all',\
                        help='network type with info on temp/perp baseline and doppler centroid frequency.')
    method.add_argument('-r', dest='reference_file', default=None,\
                        help='Reference hdf5 / list file with network information. e.g.\n'+\
                             'unwrapIfgram.h5\n'+\
                             'ifgram_list.txt with content as below:'+pnet.IFGRAM_LIST_FILE+\
                             '\nIt could also be generated using plot_network.py --list option, e.g.\n'+\
                             'plot_network.py unwrapIfgram.h5 --list\n\n')
    method.add_argument('--exclude','--ex', dest='exclude_date', nargs='*', \
                        help='date(s) excluded for network selection, e.g. -ex 060713 070831')
    method.add_argument('--start-date', dest='start_date', type=str, help='start/min date of network')
    method.add_argument('--end-date', dest='end_date', type=str, help='end/max date of network')
    method.add_argument('--increment-num', dest='increment_num', type=int, default=3,\
                        help='number of new pairs for each new acquisition, for sequential method')
    method.add_argument('--temp-perp-list', dest='temp_perp_list', default='16,1600;32,800;48,600;64,200',\
                        help='list of max temp/perp baselines, for hierarchical method, e.g.\n'+\
                             '--temp-perp-list 16,1600;32,800;48,600;64,200')
    method.add_argument('--no-norm', dest='norm', action='store_false',\
                        help='do not normalize temp/perp baseline, for delaunay method')
    method.add_argument('--sensor', help='Name of sensor, choose from the list below:\n'+str(sar_sensor_list))
    method.add_argument('--master-date', dest='m_date', help='Master date in YYMMDD or YYYYMMDD format, for star/ps method')

    # Thresholds
    threshold = parser.add_argument_group('Thresholds to filter the initial network')
    threshold.add_argument('--nothreshold', dest='threshold', action='store_false', \
                           help='do not remove pairs using min/max temp/perp baseline and dop\n'+\
                                'auto applied this option when --reference-file is specified.')
    threshold.add_argument('--dop-overlap-min', dest='dop_overlap_min', type=float, default=15.0,\
                           help='min doppler overlap percentage')
    threshold.add_argument('--bperp-max', dest='perp_base_max', type=float, default=500.0,\
                           help='max perpendicular spatial baseline in meters')
    threshold.add_argument('--btemp-min', dest='temp_base_min', type=float, default=0.0, \
                           help='min temporal baseline in days')
    threshold.add_argument('--btemp-max', dest='temp_base_max', type=float, default=1800.0,\
                           help='max temporal baseline in days')
    threshold.add_argument('--keep-seasonal', dest='keep_seasonal', action='store_true',\
                           help='keep seasonal pairs, even they are out of temporal baseline limit\n'+\
                                'i.e. pairs in same/adjcent month within 3 years.')

    parser.add_argument('--inc-angle', dest='inc_angle', type=float, help='Center incidence angle in degrees.')
    inps = parser.parse_args()
    try:    inps.reference_file = glob.glob(inps.reference_file)[0]
    except: inps.reference_file = None
    if inps.temp_perp_list:
        inps.temp_perp_list = [[float(j) for j in i.split(',')] for i in inps.temp_perp_list.split(';')]

    return inps


#########################################################################
def main(argv):
    
    # Read inputs
    inps = cmdLineParse()
    inps = read_template2inps(inps.template_file, inps)
    log(os.path.basename(sys.argv[0])+' '+inps.template_file)

    project_name = os.path.splitext(os.path.basename(inps.template_file))[0]
    print('project name: '+project_name)
    if not inps.sensor:
        inps.sensor = project_name2sensor(project_name)
 
    # Auto path setting for Miami user
    if not inps.baseline_file and pysar.miami_path and 'SCRATCHDIR' in os.environ:
        if pysar.miami_path and 'SCRATCHDIR' in os.environ:
            try:    inps.baseline_file = glob.glob(os.getenv('SCRATCHDIR')+'/'+project_name+'/SLC/bl_list.txt')[0]
            except: inps.baseline_file = None

    # Pair selection from reference
    if inps.reference_file:
        print('Use pairs info from reference file: '+inps.reference_file)
        date12_list = pnet.get_date12_list(inps.reference_file)
        date12_list = [i.replace('_','-') for i in date12_list]

        if inps.baseline_file:
            date8_list, pbase_list, dop_list = pnet.read_baseline_file(inps.baseline_file)[0:3]
            date6_list = ptime.yymmdd(date8_list)
            tbase_list = ptime.date_list2tbase(date8_list)[0]

    # Pair selection from temp/perp/dop baseline info
    else:
        if not inps.baseline_file:
            raise Exception('ERROR: No baseline file found!')

        # Check start/end/exclude date
        date8_list = pnet.read_baseline_file(inps.baseline_file)[0]
        inps.exclude_date = ptime.yyyymmdd(inps.exclude_date)
        if not inps.exclude_date:
            inps.exclude_date = []
        else:
            print('input exclude dates: '+str(inps.exclude_date))
        if inps.start_date:
            print('input start date: '+inps.start_date)
            inps.exclude_date += [i for i in date8_list if float(i) < float(ptime.yyyymmdd(inps.start_date))]
            inps.exclude_date = sorted(inps.exclude_date)
        if inps.end_date:
            print('input end   date: '+inps.end_date)
            inps.exclude_date += [i for i in date8_list if float(i) > float(ptime.yyyymmdd(inps.end_date))]
            inps.exclude_date = sorted(inps.exclude_date)
        if inps.exclude_date:
            print('exclude    dates: ')
            print(inps.exclude_date)

        # Read baseline list file: bl_list.txt
        inps.exclude_date = ptime.yymmdd(inps.exclude_date)
        date8_list, pbase_list, dop_list = pnet.read_baseline_file(inps.baseline_file, inps.exclude_date)[0:3]
        date6_list = ptime.yymmdd(date8_list)
        tbase_list = ptime.date_list2tbase(date8_list)[0]

        # Initial network using input methods
        inps.method = inps.method.lower().replace('-','_')
        if inps.method in ['star','ps']:       inps.method = 'star'
        elif inps.method.startswith('seq'):    inps.method = 'sequential'
        elif inps.method.startswith('hierar'): inps.method = 'hierarchical'
        elif inps.method in ['mst','min_spanning_tree','minimum_spanning_tree']:  inps.method = 'mst'
        print('select method: '+inps.method)

        if   inps.method == 'all':
            date12_list = pnet.select_pairs_all(date6_list)
        elif inps.method == 'delaunay':
            date12_list = pnet.select_pairs_delaunay(date6_list, pbase_list, inps.norm)
        elif inps.method == 'star':
            date12_list = pnet.select_pairs_star(date6_list)
        elif inps.method == 'sequential':
            date12_list = pnet.select_pairs_sequential(date6_list, inps.increment_num)
        elif inps.method == 'hierarchical':
            date12_list = pnet.select_pairs_hierarchical(date6_list, pbase_list, inps.temp_perp_list)
        elif inps.method == 'mst':
            date12_list = pnet.select_pairs_mst(date6_list, pbase_list)
        else:
            raise Exception('Unrecoganized select method: '+inps.method)
        print('initial number of interferograms: '+str(len(date12_list)))

        # Filter pairs (optional) using temp/perp/doppler baseline threshold
        if inps.method in ['star','hierarchical','mst']:
            inps.threshold = False
        if inps.threshold:
            # Temporal baseline
            date12_list = pnet.threshold_temporal_baseline(date12_list, inps.temp_base_max,\
                                                           inps.keep_seasonal, inps.temp_base_min)
            print('number of interferograms after filtering of <%d, %d> days in temporal baseline: %d'\
                  % (inps.temp_base_min, inps.temp_base_max, len(date12_list)))
            if inps.keep_seasonal:
                print('\tkeep seasonal pairs, i.e. pairs with temporal baseline == N*years +/- one month')

            # Perpendicular spatial baseline
            date12_list = pnet.threshold_perp_baseline(date12_list, date6_list, pbase_list, inps.perp_base_max)
<<<<<<< HEAD
            print 'number of interferograms after filtering of max %d meters in perpendicular baseline: %d'\
                  % (inps.perp_base_max, len(date12_list))

=======
            print('number of interferograms after filtering of max %d meters in perpendicular baseline: %d'\
                  % (inps.perp_base_max, len(date12_list)))
            
>>>>>>> 0735328f
            # Doppler Overlap Percentage
            if inps.sensor:
                bandwidth_az = pnet.azimuth_bandwidth(inps.sensor)
                date12_list = pnet.threshold_doppler_overlap(date12_list, date6_list, dop_list,\
                                                             bandwidth_az, inps.dop_overlap_min/100.0)
                print('number of interferograms after filtering of min '+str(inps.dop_overlap_min)+'%'+\
                      ' overlap in azimuth Doppler frequency: '+str(len(date12_list)))

    # Write ifgram_list.txt
    if not date12_list:
        print('WARNING: No interferogram selected!')
        return None

    # date12_list to date_list
<<<<<<< HEAD
    m_dates = [date12.replace('_','-').split('-')[0] for date12 in date12_list]
    s_dates = [date12.replace('_','-').split('-')[1] for date12 in date12_list]
    try: print 'number of acquisitions   input   : '+str(len(date6_list))
    except: pass
    print 'number of acquisitions   selected: '+str(len(list(set(m_dates + s_dates))))
    print 'number of interferograms selected: '+str(len(date12_list))

=======
    m_dates = [date12.split('-')[0] for date12 in date12_list]
    s_dates = [date12.split('-')[1] for date12 in date12_list]
    print('number of acquisitions   input   : '+str(len(date6_list)))
    print('number of acquisitions   selected: '+str(len(list(set(m_dates + s_dates)))))
    print('number of interferograms selected: '+str(len(date12_list)))
    
>>>>>>> 0735328f
    # Output directory/filename
    if not inps.outfile:
        if pysar.miami_path and 'SCRATCHDIR' in os.environ:
            inps.out_dir = os.getenv('SCRATCHDIR')+'/'+project_name+'/PROCESS'
        else:
            try:    inps.out_dir = os.path.dirname(os.path.abspath(inps.reference_file))
            except: inps.out_dir = os.path.dirname(os.path.abspath(inps.baseline_file))
        inps.outfile = inps.out_dir+'/ifgram_list.txt'
    inps.outfile = os.path.abspath(inps.outfile)
    inps.out_dir = os.path.dirname(inps.outfile)
    if not os.path.isdir(inps.out_dir):
        os.makedirs(inps.out_dir)

<<<<<<< HEAD
    print 'writing >>> '+inps.outfile
    if not inps.baseline_file:
        np.savetxt(inps.outfile, date12_list, fmt='%s')
        return inps.outfile

    ## Calculate Bperp, Btemp and predicted coherence
    ifgram_num = len(date12_list)
    ifgram_pbase_list = []
    ifgram_tbase_list = []

    for i in range(ifgram_num):
        m_date, s_date = date12_list[i].split('-')
        m_idx = date6_list.index(m_date)
        s_idx = date6_list.index(s_date)
        pbase = pbase_list[s_idx] - pbase_list[m_idx]
        tbase = tbase_list[s_idx] - tbase_list[m_idx]
        ifgram_pbase_list.append(pbase)
        ifgram_tbase_list.append(tbase)

    try:
        inps.coherence_list = pnet.simulate_coherence(date12_list, inps.baseline_file, sensor=inps.sensor).flatten().tolist()
        inps.cbar_label = 'Simulated coherence'
    except:
        inps.coherence_list = None

    ##### Write txt file
    fl = open(inps.outfile, 'w')
    fl.write('#Interferograms configuration generated by select_network.py\n')
    fl.write('#   Date12      Btemp(days)    Bperp(m)    sim_coherence\n')
    for i in range(len(date12_list)):
        line = '%s   %6.0f         %6.1f' % (date12_list[i], ifgram_tbase_list[i], ifgram_pbase_list[i])
        if inps.coherence_list:
            line += '       %1.4f' % (inps.coherence_list[i])
        fl.write(line+'\n')
    fl.close()


    ##### Plot network info
=======
    # Write txt file
    print('writing >>> '+inps.outfile)
    np.savetxt(inps.outfile, date12_list, fmt='%s')

    # Plot network info
>>>>>>> 0735328f
    if not inps.disp_fig:
        plt.switch_backend('Agg')

    out_fig_name = 'BperpHistory.pdf'
    print('plotting baseline history in temp/perp baseline domain to file: '+out_fig_name)
    fig2, ax2 = plt.subplots()
    ax2 = pnet.plot_perp_baseline_hist(ax2, date8_list, pbase_list)
    plt.savefig(inps.out_dir+'/'+out_fig_name, bbox_inches='tight')

    out_fig_name = 'Network.pdf'
    print('plotting network / pairs  in temp/perp baseline domain to file: '+out_fig_name)
    fig1, ax1 = plt.subplots()
    ax1 = pnet.plot_network(ax1, date12_list, date8_list, pbase_list, plot_dict=vars(inps), print_msg=False)
    plt.savefig(inps.out_dir+'/'+out_fig_name, bbox_inches='tight')

    out_fig_name = 'CoherenceMatrix.pdf'
    if inps.coherence_list:
        print 'plotting predicted coherence matrix to file: '+out_fig_name
        fig3, ax3 = plt.subplots()
        ax3 = pnet.plot_coherence_matrix(ax3, date12_list, inps.coherence_list, plot_dict=vars(inps))
        plt.savefig(inps.out_dir+'/'+out_fig_name, bbox_inches='tight')

    if inps.disp_fig:
        plt.show()

    return inps.outfile

###########################################################################
if __name__ == '__main__':
    main(sys.argv[1:])

 <|MERGE_RESOLUTION|>--- conflicted
+++ resolved
@@ -57,7 +57,6 @@
 
 def read_template2inps(templateFile, inps=None):
     '''Read network options from template file into Namespace variable inps'''
-<<<<<<< HEAD
     if not inps:
         inps = cmdLineParse()
 
@@ -136,66 +135,6 @@
             inps.temp_base_min = 0.0
         else:
             inps.temp_base_min = float(value)
-=======
-    template_dict = readfile.read_template(templateFile)
-    if not template_dict:
-        print('Empty template: '+templateFile)
-        return None
-    keyList = list(template_dict.keys())
-
-    if not inps:
-        inps = cmdLineParse([''])
-
-    # Read network option regardless of prefix
-    for key in keyList:
-        if 'selectPairs.'    in key:   template_dict[key.split('selectPairs.')[1]]    = template_dict[key]
-        if 'pysar.network.'  in key:   template_dict[key.split('pysar.network.')[1]]  = template_dict[key]
-        if 'select.network.' in key:   template_dict[key.split('select.network.')[1]] = template_dict[key]
-    keyList = list(template_dict.keys())
-    for key, value in template_dict.items():
-        if value.lower() in ['off','false','n']:  template_dict[key] = 'no'
-        if value.lower() in ['on', 'true', 'y']:  template_dict[key] = 'yes'
-
-    # Update inps value if not existed
-    if not inps.method:
-        if   'selectMethod' in keyList:  inps.method = template_dict['selectMethod']
-        elif 'method'       in keyList:  inps.method = template_dict['method']
-        else: inps.method = 'all'
-
-    if not inps.perp_base_max:
-        if 'perpBaseMax'  in keyList:  inps.perp_base_max = float(template_dict['perpBaseMax'])
-        else: inps.perp_base_max = 500.0
-
-    if not inps.temp_base_max:
-        if 'lengthDayMax'   in keyList:  inps.temp_base_max = float(template_dict['lengthDayMax'])
-        elif 'tempBaseMax'  in keyList:  inps.temp_base_max = float(template_dict['tempBaseMax'])
-        else: inps.temp_base_max = 1800.0
-
-    if not inps.temp_base_min:
-        if 'lengthDayMin'   in keyList:  inps.temp_base_min = float(template_dict['lengthDayMin'])
-        elif 'tempBaseMin'  in keyList:  inps.temp_base_min = float(template_dict['tempBaseMin'])
-        else: inps.temp_base_min = 0.0
-
-    if 'seasonal'     in keyList and template_dict['seasonal'].lower()     == 'no': inps.keep_seasonal = False
-    if 'keepSeasonal' in keyList and template_dict['keepSeasonal'].lower() == 'no': inps.keep_seasonal = False
-
-    if not inps.dop_overlap_min:
-        if 'DopOverlapThresh'   in keyList:  inps.dop_overlap_min = float(template_dict['DopOverlapThresh'])
-        elif 'dopOverlapThresh' in keyList:  inps.dop_overlap_min = float(template_dict['dopOverlapThresh'])
-        elif 'dopOverlapMin'    in keyList:  inps.dop_overlap_min = float(template_dict['dopOverlapMin'])
-        else: inps.dop_overlap_min = 15.0
-
-    if not inps.reference_file and 'referenceFile' in keyList:  inps.reference_file = template_dict['referenceFile']
-    if not inps.increment_num:
-        if 'incrementNum'  in keyList:  inps.increment_num  = int(template_dict['incrementNum'])
-        else: inps.increment_num = 3
-
-    if not inps.temp_perp_list:
-        if 'dayPerpList'    in keyList:  inps.temp_perp_list = template_dict['dayPerpList']
-        elif 'tempPerpList' in keyList:  inps.temp_perp_list = template_dict['tempPerpList']
-        else: inps.temp_perp_list = '16,1600;32,800;48,600;64,200'
-        inps.temp_perp_list = [[float(j) for j in i.split(',')] for i in inps.temp_perp_list.split(';')]
->>>>>>> 0735328f
 
     key = prefix+'keepSeasonal'
     if key in key_list:
@@ -503,15 +442,10 @@
 
             # Perpendicular spatial baseline
             date12_list = pnet.threshold_perp_baseline(date12_list, date6_list, pbase_list, inps.perp_base_max)
-<<<<<<< HEAD
-            print 'number of interferograms after filtering of max %d meters in perpendicular baseline: %d'\
-                  % (inps.perp_base_max, len(date12_list))
-
-=======
+
             print('number of interferograms after filtering of max %d meters in perpendicular baseline: %d'\
                   % (inps.perp_base_max, len(date12_list)))
-            
->>>>>>> 0735328f
+                  
             # Doppler Overlap Percentage
             if inps.sensor:
                 bandwidth_az = pnet.azimuth_bandwidth(inps.sensor)
@@ -526,22 +460,13 @@
         return None
 
     # date12_list to date_list
-<<<<<<< HEAD
     m_dates = [date12.replace('_','-').split('-')[0] for date12 in date12_list]
     s_dates = [date12.replace('_','-').split('-')[1] for date12 in date12_list]
-    try: print 'number of acquisitions   input   : '+str(len(date6_list))
+    try: print('number of acquisitions   input   : '+str(len(date6_list)))
     except: pass
-    print 'number of acquisitions   selected: '+str(len(list(set(m_dates + s_dates))))
-    print 'number of interferograms selected: '+str(len(date12_list))
-
-=======
-    m_dates = [date12.split('-')[0] for date12 in date12_list]
-    s_dates = [date12.split('-')[1] for date12 in date12_list]
-    print('number of acquisitions   input   : '+str(len(date6_list)))
     print('number of acquisitions   selected: '+str(len(list(set(m_dates + s_dates)))))
     print('number of interferograms selected: '+str(len(date12_list)))
-    
->>>>>>> 0735328f
+
     # Output directory/filename
     if not inps.outfile:
         if pysar.miami_path and 'SCRATCHDIR' in os.environ:
@@ -555,8 +480,7 @@
     if not os.path.isdir(inps.out_dir):
         os.makedirs(inps.out_dir)
 
-<<<<<<< HEAD
-    print 'writing >>> '+inps.outfile
+    print('writing >>> '+inps.outfile)
     if not inps.baseline_file:
         np.savetxt(inps.outfile, date12_list, fmt='%s')
         return inps.outfile
@@ -594,13 +518,6 @@
 
 
     ##### Plot network info
-=======
-    # Write txt file
-    print('writing >>> '+inps.outfile)
-    np.savetxt(inps.outfile, date12_list, fmt='%s')
-
-    # Plot network info
->>>>>>> 0735328f
     if not inps.disp_fig:
         plt.switch_backend('Agg')
 
