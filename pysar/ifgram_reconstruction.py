#!/usr/bin/env python3
############################################################
# Program is part of PySAR v2.0                            #
# Copyright(c) 2013, Heresh Fattahi                        #
# Author:  Heresh Fattahi                                  #
############################################################

import sys
import time
import datetime

import h5py
import numpy as np

<<<<<<< HEAD
import _datetime as ptime
import _readfile as readfile
import _pysar_utilities as ut
=======
import pysar.utils.datetime as ptime
import pysar.utils.readfile as readfile
import pysar.utils.utils as ut
>>>>>>> c5ded81c


#####################################################################################
def usage():
    print('''usage: ifgram_reconstruction.py  ifgram_file  timeseries_file  [output_name]

Reconstruct interferograms from time-series

arguments:
  ifgram_file     : original interferograms file
  timeseries_file : timeseries file, phase corrected timeseries file prefereably
  output_name     : file name of reconstructed interferograms file
                    default: add prefix 'reconstructed_' to input ifgram_file

example:
  ifgram_reconstruction.py  unwrapIfgram.h5  timeseries_ECMWF_demCor.h5
  ifgram_reconstruction.py  unwrapIfgram.h5  timeseries_ECMWF_demCor.h5  reconstructed_unwrapIfgram.h5
    ''')
    return


#####################################################################################
def main(argv):

    ##### Inputs
    try:
        ifgram_file = argv[0]
        timeseries_file = argv[1]
    except:
        usage(); sys.exit(1)
  
    try:    outfile = argv[2]
    except: outfile = 'reconstructed_'+ifgram_file

    atr = readfile.read_attribute(timeseries_file)
    length = int(atr['LENGTH'])
    width = int(atr['WIDTH'])

    ##### Read time-series file
    print('loading timeseries ...')
    h5ts = h5py.File(timeseries_file, 'r')
    date_list = sorted(h5ts['timeseries'].keys())
    date_num = len(date_list)
    timeseries = np.zeros((date_num, length*width))

<<<<<<< HEAD
    print(('number of acquisitions: '+str(date_num)))
=======
    print('number of acquisitions: '+str(date_num))
>>>>>>> c5ded81c
    prog_bar = ptime.progress_bar(maxValue=date_num)
    for i in range(date_num):
        date = date_list[i]
        d = h5ts['timeseries'].get(date)[:]
        timeseries[i,:] = d.flatten(0)
        prog_bar.update(i+1, suffix=date)
    prog_bar.close()
    h5ts.close()
    del d

    range2phase = -4*np.pi/float(atr['WAVELENGTH'])
    timeseries = range2phase*timeseries

    #####  Estimate interferograms from timeseries
    print('estimating interferograms from timeseries using design matrix from input interferograms')
    A,B = ut.design_matrix(ifgram_file)
    p = -1*np.ones([A.shape[0],1])
    Ap = np.hstack((p,A))
    estData = np.dot(Ap, timeseries)
    del timeseries

    ##### Write interferograms file
<<<<<<< HEAD
    print(('writing >>> '+outfile))
=======
    print('writing >>> '+outfile)
>>>>>>> c5ded81c
    h5 = h5py.File(ifgram_file,'r')
    ifgram_list = sorted(h5['interferograms'].keys())
    ifgram_num = len(ifgram_list)
    date12_list = ptime.list_ifgram2date12(ifgram_list)
    
    h5out = h5py.File(outfile,'w')
    group = h5out.create_group('interferograms')

<<<<<<< HEAD
    print(('number of interferograms: '+str(ifgram_num)))
=======
    print('number of interferograms: '+str(ifgram_num))
>>>>>>> c5ded81c
    prog_bar = ptime.progress_bar(maxValue=ifgram_num)
    for i in range(ifgram_num):
        ifgram = ifgram_list[i]
        data = np.reshape(estData[i,:],(length, width))

        gg = group.create_group(ifgram)
        dset = gg.create_dataset(ifgram, data=data, compression='gzip')
<<<<<<< HEAD
        for key, value in list(h5['interferograms'][ifgram].attrs.items()):
=======
        for key, value in h5['interferograms'][ifgram].attrs.items():
>>>>>>> c5ded81c
            gg.attrs[key] = value
        prog_bar.update(i+1, suffix=date12_list[i])
    prog_bar.close()
    h5.close()
    h5out.close()
    print('Done.')
    return outfile


#####################################################################################
if __name__ == '__main__':
    main(sys.argv[1:])

<|MERGE_RESOLUTION|>--- conflicted
+++ resolved
@@ -12,15 +12,9 @@
 import h5py
 import numpy as np
 
-<<<<<<< HEAD
-import _datetime as ptime
-import _readfile as readfile
-import _pysar_utilities as ut
-=======
 import pysar.utils.datetime as ptime
 import pysar.utils.readfile as readfile
 import pysar.utils.utils as ut
->>>>>>> c5ded81c
 
 
 #####################################################################################
@@ -66,11 +60,7 @@
     date_num = len(date_list)
     timeseries = np.zeros((date_num, length*width))
 
-<<<<<<< HEAD
-    print(('number of acquisitions: '+str(date_num)))
-=======
     print('number of acquisitions: '+str(date_num))
->>>>>>> c5ded81c
     prog_bar = ptime.progress_bar(maxValue=date_num)
     for i in range(date_num):
         date = date_list[i]
@@ -93,11 +83,7 @@
     del timeseries
 
     ##### Write interferograms file
-<<<<<<< HEAD
-    print(('writing >>> '+outfile))
-=======
     print('writing >>> '+outfile)
->>>>>>> c5ded81c
     h5 = h5py.File(ifgram_file,'r')
     ifgram_list = sorted(h5['interferograms'].keys())
     ifgram_num = len(ifgram_list)
@@ -106,11 +92,7 @@
     h5out = h5py.File(outfile,'w')
     group = h5out.create_group('interferograms')
 
-<<<<<<< HEAD
-    print(('number of interferograms: '+str(ifgram_num)))
-=======
     print('number of interferograms: '+str(ifgram_num))
->>>>>>> c5ded81c
     prog_bar = ptime.progress_bar(maxValue=ifgram_num)
     for i in range(ifgram_num):
         ifgram = ifgram_list[i]
@@ -118,11 +100,7 @@
 
         gg = group.create_group(ifgram)
         dset = gg.create_dataset(ifgram, data=data, compression='gzip')
-<<<<<<< HEAD
-        for key, value in list(h5['interferograms'][ifgram].attrs.items()):
-=======
         for key, value in h5['interferograms'][ifgram].attrs.items():
->>>>>>> c5ded81c
             gg.attrs[key] = value
         prog_bar.update(i+1, suffix=date12_list[i])
     prog_bar.close()
