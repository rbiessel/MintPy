#!/usr/bin/env python3
############################################################
# Program is part of PySAR v2.0                            #
# Copyright(c) 2013, Heresh Fattahi, Zhang Yunjun          #
# Author:  Heresh Fattahi, Zhang Yunjun                    #
############################################################


import os
import sys
import argparse

import h5py
import numpy as np

<<<<<<< HEAD
import _readfile as readfile
import _writefile as writefile
import _pysar_utilities as ut
from _readfile import multi_group_hdf5_file, multi_dataset_hdf5_file
=======
import pysar.utils.readfile as readfile
import pysar.utils.writefile as writefile
import pysar.utils.utils as ut
from pysar.utils.readfile import multi_group_hdf5_file, multi_dataset_hdf5_file, single_dataset_hdf5_file
>>>>>>> c5ded81c


############################################################
def mask_matrix(data_mat,mask_mat, fill_value=None):
    '''mask a 2D matrxi data with mask'''
    ## Masked Value
    if fill_value is None:
        if data_mat.dtype == np.dtype('int16'):
            fill_value = np.ma.masked
        else:
            fill_value = np.nan
    #data_mat = data_mat.astype(np.float32)
    #mask_value = np.nan

    data_mat[mask_mat==0]  = fill_value

    return data_mat


############################################################
def update_mask(mask, inps_dict, print_msg=True):
    '''Update mask matrix from input options: subset_x/y and threshold'''
    if inps_dict['subset_x']:
        mask[:,0:inps_dict['subset_x'][0]] = 0
        mask[:,inps_dict['subset_x'][1]:] = 0
        if print_msg:
<<<<<<< HEAD
            print(('mask out area not in x: '+str(inps_dict['subset_x'])))
=======
            print('mask out area not in x: '+str(inps_dict['subset_x']))
>>>>>>> c5ded81c
    if inps_dict['subset_y']:
        mask[0:inps_dict['subset_y'][0],:] = 0
        mask[inps_dict['subset_y'][1]:,:] = 0
        if print_msg:
<<<<<<< HEAD
            print(('mask out area not in y: '+str(inps_dict['subset_y'])))
    if inps_dict['thr']:
        mask[mask<inps_dict['thr']] = 0
        if print_msg:
            print(('mask out pixels < '+str(inps_dict['thr'])+' in mask file'))
=======
            print('mask out area not in y: '+str(inps_dict['subset_y']))
    if inps_dict['thr']:
        mask[mask<inps_dict['thr']] = 0
        if print_msg:
            print('mask out pixels < '+str(inps_dict['thr'])+' in mask file')
>>>>>>> c5ded81c
    return mask


############################################################
def mask_file(File, maskFile, outFile=None, inps_dict=None):
    ''' Mask input File with maskFile
    Inputs:
        File/maskFile - string, 
        inps_dict - dictionary including the following options:
                    subset_x/y - list of 2 ints, subset in x/y direction
                    thr - float, threshold/minValue to generate mask
    Output:
        outFile - string
    '''
    
    atr = readfile.read_attribute(File)
    k = atr['FILE_TYPE']
<<<<<<< HEAD
    print(('masking '+k+' file: '+File+' ...'))
=======
    print('masking '+k+' file: '+File+' ...')
>>>>>>> c5ded81c

    # Read maskFile
    atrm = readfile.read_attribute(maskFile)
    km = atrm['FILE_TYPE']
    if km not in multi_group_hdf5_file+multi_dataset_hdf5_file:
<<<<<<< HEAD
        print(('reading mask file: '+maskFile))
=======
        print('reading mask file: '+maskFile)
>>>>>>> c5ded81c
        mask = readfile.read(maskFile, epoch='mask')[0]
        if inps_dict:
            mask = update_mask(mask, inps_dict)
    
    if not outFile:
        outFile = os.path.splitext(File)[0]+'_masked'+os.path.splitext(File)[1]

    if k in ['timeseries','interferograms','wrapped','coherence']:
        h5file = h5py.File(File,'r')
        epochList = sorted(h5file[k].keys())

        h5out = h5py.File(outFile,'w')
<<<<<<< HEAD
        print(('writing >>> '+outFile))

    ##### Multiple Dataset File
    if k == 'timeseries':
        print(('number of acquisitions: '+str(len(epochList))))
=======
        print('writing >>> '+outFile)

    ##### Multiple Dataset File
    if k == 'timeseries':
        print('number of acquisitions: '+str(len(epochList)))
>>>>>>> c5ded81c
        group = h5out.create_group(k)
        for d in epochList:
            print(d)
            unw = h5file[k].get(d)[:]

            unw = mask_matrix(unw, mask, inps_dict['fill_value'])

            dset = group.create_dataset(d, data=unw, compression='gzip')
<<<<<<< HEAD
        for key,value in list(atr.items()):   group.attrs[key] = value

    elif k in ['interferograms','wrapped','coherence']:
        print(('number of interferograms: '+str(len(epochList))))
=======
        for key,value in iter(atr.items()):
            group.attrs[key] = value

    elif k in ['interferograms','wrapped','coherence']:
        print('number of interferograms: '+str(len(epochList)))
>>>>>>> c5ded81c
        gg = h5out.create_group(k)
        
        # Mask multi group file with multi group coherence file
        if km == 'coherence':
            h5mask = h5py.File(maskFile, 'r')
            cohList = sorted(h5mask[km].keys())
            if len(cohList) != len(epochList):
                sys.exit('ERROR: cohERROR: erence mask file has different\
                number of interferograms than input file!')

        for i in range(len(epochList)):
            igram = epochList[i]
            if km == 'coherence':
                coh = cohList[i]
                sys.stdout.write('\r%s %s %s/%s ...' % (igram, coh, i+1, len(epochList)))
                sys.stdout.flush()
            else:
                sys.stdout.write('\r%s %s/%s ...' % (igram, i+1, len(epochList)))
                sys.stdout.flush()

            unw = h5file[k][igram].get(igram)[:]

            if km == 'coherence':
                mask = h5mask[km][coh].get(coh)[:]
                if inps_dict:
                    mask = update_mask(mask, inps_dict, print_msg=False)

            unw = mask_matrix(unw, mask, inps_dict['fill_value'])

            group = gg.create_group(igram)
            dset = group.create_dataset(igram, data=unw, compression='gzip')
<<<<<<< HEAD
            for key, value in list(h5file[k][igram].attrs.items()):
=======
            for key, value in h5file[k][igram].attrs.items():
>>>>>>> c5ded81c
                group.attrs[key] = value

    ##### Single Dataset File
    elif k in ['.trans','.utm_to_rdc','.UTM_TO_RDC']:
        rg, az, atr = readfile.read(File)
        rg = mask_matrix(rg, mask, inps_dict['fill_value'])
        az = mask_matrix(az, mask, inps_dict['fill_value'])
<<<<<<< HEAD
        print(('writing >>> '+outFile))
=======
        print('writing >>> '+outFile)
>>>>>>> c5ded81c
        writefile.write(rg, az, atr, outFile)

    else:
        unw,atr = readfile.read(File)
        unw     = mask_matrix(unw, mask, inps_dict['fill_value'])
<<<<<<< HEAD
        print(('writing >>> '+outFile))
        
=======
        print('writing >>> '+outFile)
>>>>>>> c5ded81c
        writefile.write(unw,atr,outFile)

    try: h5file.close()
    except: pass
    try: h5out.close()
    except: pass
    try: h5mask.close()
    except: pass
    return outFile
    

############################################################
EXAMPLE='''example:
  mask.py  velocity.h5     -m Mask.h5
  mask.py  timeseries.h5   -m temporal_coherence.h5  -t 0.7
  mask.py  unwrapIfgram.h5 -m 100102_101120.cor      -t 0.9  -y  200 300  -x 300 400
  mask.py  unwrapIfgram.h5 -m coherence.h5           -t 0.1  --fill 0
  mask.py  timeseries*.h5 velocity*.h5  -m temporal_coherence.h5  -t 0.7
'''

def cmdLineParse():
    parser = argparse.ArgumentParser(description='Mask File(s)',\
                                     formatter_class=argparse.RawTextHelpFormatter,\
                                     epilog=EXAMPLE)
    
    parser.add_argument('file', nargs='+', help='File(s) for ramp removal')
    parser.add_argument('-m','--mask', dest='mask_file', help='mask for pixels used in ramp estimation')
    parser.add_argument('-t', dest='thr', type=float,\
                        help='threshold value used for masking.\n'+\
                        'if not specified, only pixels with mask value equal to zero is masked out.')
    parser.add_argument('--fill', dest='fill_value', type=float,\
                        help="fill masked out area with input value. i.e. \n"
                             "np.nan, 0, 1000, ... \n"
                             "By default, it's np.ma.masked for int16 type and np.nan for all the others.")
    parser.add_argument('-x', dest='subset_x', type=int, nargs=2, help='subset range in x/cross-track/column direction')
    parser.add_argument('-y', dest='subset_y', type=int, nargs=2, help='subset range in y/along-track/row direction')
    parser.add_argument('-o','--outfile', help='Output file name. Disabled when more than 1 input files')
    parser.add_argument('--no-parallel', dest='parallel', action='store_false', default=True,\
                        help='Disable parallel processing. Diabled auto for 1 input file.')

    inps = parser.parse_args()
    return inps

############################################################
def main(argv): 

    inps = cmdLineParse()
    #print '\n****************** mask *********************'
    inps.file = ut.get_file_list(inps.file)
<<<<<<< HEAD
    print(('number of file to mask: '+str(len(inps.file))))
    print((inps.file))
=======
    print('number of file to mask: '+str(len(inps.file)))
    print(inps.file)
>>>>>>> c5ded81c

    # check outfile and parallel option
    if inps.parallel:
        num_cores, inps.parallel, Parallel, delayed = ut.check_parallel(len(inps.file))

    # masking
    if len(inps.file) == 1:
        mask_file(inps.file[0], inps.mask_file, inps.outfile, vars(inps))
    
    elif inps.parallel:
        #num_cores = min(multiprocessing.cpu_count(), len(inps.file))
        #print 'parallel processing using %d cores ...'%(num_cores)
        Parallel(n_jobs=num_cores)(delayed(mask_file)(File, inps.mask_file, inps_dict=vars(inps)) for File in inps.file)
    else:
        for File in inps.file:
            print('-------------------------------------------')
            mask_file(File, inps.mask_file, inps_dict=vars(inps))

    print('Done.')
    return


############################################################
if __name__ == '__main__':
    main(sys.argv[1:])
<|MERGE_RESOLUTION|>--- conflicted
+++ resolved
@@ -13,17 +13,10 @@
 import h5py
 import numpy as np
 
-<<<<<<< HEAD
-import _readfile as readfile
-import _writefile as writefile
-import _pysar_utilities as ut
-from _readfile import multi_group_hdf5_file, multi_dataset_hdf5_file
-=======
 import pysar.utils.readfile as readfile
 import pysar.utils.writefile as writefile
 import pysar.utils.utils as ut
 from pysar.utils.readfile import multi_group_hdf5_file, multi_dataset_hdf5_file, single_dataset_hdf5_file
->>>>>>> c5ded81c
 
 
 ############################################################
@@ -50,28 +43,16 @@
         mask[:,0:inps_dict['subset_x'][0]] = 0
         mask[:,inps_dict['subset_x'][1]:] = 0
         if print_msg:
-<<<<<<< HEAD
-            print(('mask out area not in x: '+str(inps_dict['subset_x'])))
-=======
             print('mask out area not in x: '+str(inps_dict['subset_x']))
->>>>>>> c5ded81c
     if inps_dict['subset_y']:
         mask[0:inps_dict['subset_y'][0],:] = 0
         mask[inps_dict['subset_y'][1]:,:] = 0
         if print_msg:
-<<<<<<< HEAD
-            print(('mask out area not in y: '+str(inps_dict['subset_y'])))
-    if inps_dict['thr']:
-        mask[mask<inps_dict['thr']] = 0
-        if print_msg:
-            print(('mask out pixels < '+str(inps_dict['thr'])+' in mask file'))
-=======
             print('mask out area not in y: '+str(inps_dict['subset_y']))
     if inps_dict['thr']:
         mask[mask<inps_dict['thr']] = 0
         if print_msg:
             print('mask out pixels < '+str(inps_dict['thr'])+' in mask file')
->>>>>>> c5ded81c
     return mask
 
 
@@ -89,21 +70,13 @@
     
     atr = readfile.read_attribute(File)
     k = atr['FILE_TYPE']
-<<<<<<< HEAD
-    print(('masking '+k+' file: '+File+' ...'))
-=======
     print('masking '+k+' file: '+File+' ...')
->>>>>>> c5ded81c
 
     # Read maskFile
     atrm = readfile.read_attribute(maskFile)
     km = atrm['FILE_TYPE']
     if km not in multi_group_hdf5_file+multi_dataset_hdf5_file:
-<<<<<<< HEAD
-        print(('reading mask file: '+maskFile))
-=======
         print('reading mask file: '+maskFile)
->>>>>>> c5ded81c
         mask = readfile.read(maskFile, epoch='mask')[0]
         if inps_dict:
             mask = update_mask(mask, inps_dict)
@@ -116,19 +89,11 @@
         epochList = sorted(h5file[k].keys())
 
         h5out = h5py.File(outFile,'w')
-<<<<<<< HEAD
-        print(('writing >>> '+outFile))
-
-    ##### Multiple Dataset File
-    if k == 'timeseries':
-        print(('number of acquisitions: '+str(len(epochList))))
-=======
         print('writing >>> '+outFile)
 
     ##### Multiple Dataset File
     if k == 'timeseries':
         print('number of acquisitions: '+str(len(epochList)))
->>>>>>> c5ded81c
         group = h5out.create_group(k)
         for d in epochList:
             print(d)
@@ -137,18 +102,11 @@
             unw = mask_matrix(unw, mask, inps_dict['fill_value'])
 
             dset = group.create_dataset(d, data=unw, compression='gzip')
-<<<<<<< HEAD
-        for key,value in list(atr.items()):   group.attrs[key] = value
-
-    elif k in ['interferograms','wrapped','coherence']:
-        print(('number of interferograms: '+str(len(epochList))))
-=======
         for key,value in iter(atr.items()):
             group.attrs[key] = value
 
     elif k in ['interferograms','wrapped','coherence']:
         print('number of interferograms: '+str(len(epochList)))
->>>>>>> c5ded81c
         gg = h5out.create_group(k)
         
         # Mask multi group file with multi group coherence file
@@ -180,11 +138,7 @@
 
             group = gg.create_group(igram)
             dset = group.create_dataset(igram, data=unw, compression='gzip')
-<<<<<<< HEAD
-            for key, value in list(h5file[k][igram].attrs.items()):
-=======
             for key, value in h5file[k][igram].attrs.items():
->>>>>>> c5ded81c
                 group.attrs[key] = value
 
     ##### Single Dataset File
@@ -192,22 +146,13 @@
         rg, az, atr = readfile.read(File)
         rg = mask_matrix(rg, mask, inps_dict['fill_value'])
         az = mask_matrix(az, mask, inps_dict['fill_value'])
-<<<<<<< HEAD
-        print(('writing >>> '+outFile))
-=======
         print('writing >>> '+outFile)
->>>>>>> c5ded81c
         writefile.write(rg, az, atr, outFile)
 
     else:
         unw,atr = readfile.read(File)
         unw     = mask_matrix(unw, mask, inps_dict['fill_value'])
-<<<<<<< HEAD
-        print(('writing >>> '+outFile))
-        
-=======
         print('writing >>> '+outFile)
->>>>>>> c5ded81c
         writefile.write(unw,atr,outFile)
 
     try: h5file.close()
@@ -257,13 +202,8 @@
     inps = cmdLineParse()
     #print '\n****************** mask *********************'
     inps.file = ut.get_file_list(inps.file)
-<<<<<<< HEAD
-    print(('number of file to mask: '+str(len(inps.file))))
-    print((inps.file))
-=======
     print('number of file to mask: '+str(len(inps.file)))
     print(inps.file)
->>>>>>> c5ded81c
 
     # check outfile and parallel option
     if inps.parallel:
