#! /usr/bin/env python2

import urllib.request, urllib.error, urllib.parse
<<<<<<< HEAD
=======
import os
>>>>>>> c5ded81c
import argparse

class BasicHTTP:
    @staticmethod
    def get(url):
        res = urllib.request.urlopen(url)
        return res.read()

def buildURL(args):
    url = "http://ec2-52-41-231-16.us-west-2.compute.amazonaws.com/WebServices?"

    if args.dataset:
        url += "dataset=" + args.dataset + "&"
    if args.longitude:
        url += "longitude=" + args.longitude + "&"
    if args.latitude:
        url += "latitude=" + args.latitude + "&"

    return url[:-1]

def build_parser():
    parser = argparse.ArgumentParser(description='Query insarmaps database.')
    parser.add_argument("-s", "--satellite", help="satellite to search for")
    parser.add_argument("-r", "--relativeOrbit", help="relative orbit to search for")
    parser.add_argument("-f", "--firstFrame", help="first frame to search for")
    parser.add_argument("-m", "--mode", help="mode to search for")
    parser.add_argument("-d", "--flightDir", help="flight direction to search for")
    parser.add_argument("-D", "--dataset", help="dataset to search in")
    parser.add_argument("-l", "--latitude", help="latitude of point to search for")
    parser.add_argument("-L", "--longitude", help="longitude of point to search for")

    return parser

def main():
    parser = build_parser()

    parseArgs = parser.parse_args()

    url = buildURL(parseArgs)

<<<<<<< HEAD
    print((BasicHTTP.get(url)))
=======
    print(BasicHTTP.get(url))
>>>>>>> c5ded81c

if __name__ == '__main__':
    main()<|MERGE_RESOLUTION|>--- conflicted
+++ resolved
@@ -1,10 +1,7 @@
 #! /usr/bin/env python2
 
 import urllib.request, urllib.error, urllib.parse
-<<<<<<< HEAD
-=======
 import os
->>>>>>> c5ded81c
 import argparse
 
 class BasicHTTP:
@@ -45,11 +42,7 @@
 
     url = buildURL(parseArgs)
 
-<<<<<<< HEAD
-    print((BasicHTTP.get(url)))
-=======
     print(BasicHTTP.get(url))
->>>>>>> c5ded81c
 
 if __name__ == '__main__':
     main()